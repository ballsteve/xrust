use crate::parser::{ParseError, ParseInput, ParseResult};

pub(crate) fn take_one() -> impl Fn(ParseInput) -> ParseResult<char> {
    move |(input, state)| {
        let c = input.chars().next();
        match c {
            None => Err(ParseError::Combinator),
            Some(ind) => Ok(((&input[ind.len_utf8()..], state), ind)),
        }
    }
}

<<<<<<< HEAD
/// Take all characters up to the search character.
/// If the search character is not found, then if there is no more input return ParseError::Combinator (i.e. no match).
/// Otherwise return the remaining input.
fn take_until1(ch: char) -> impl Fn(ParseInput) -> ParseResult<String> {
    move |mut input| match input.clone().position(|c| c == ch) {
        None => match input.clone().peekable().peek() {
            Some(_) => {
                let res = (&mut input).collect::<String>();
                Ok((input, res))
            }
            None => Err(ParseError::Combinator),
        },
        Some(pos) => {
            let res = (&mut input).take(pos).collect::<String>();
            Ok((input, res))
        }
=======
pub(crate) fn take_until(s: &'static str) -> impl Fn(ParseInput) -> ParseResult<String> {
    move |(input, state)| match input.find(s) {
        None => Err(ParseError::Combinator),
        Some(ind) => Ok(((&input[ind..], state), input[0..ind].to_string())),
>>>>>>> e69130ed
    }
}

pub(crate) fn take_until_either_or(s1: &'static str, s2: &'static str) -> impl Fn(ParseInput) -> ParseResult<String> {
    move |(input, state)| {
        let r1 = input.find(s1);
        let r2 = input.find(s2);
        match (r1, r2) {
            (Some(i1), Some(i2)) => {
                Ok(((&input[i1.min(i2)..], state), input[0..i1.min(i2)].to_string()))
            },
            (Some(i1), None) =>{
                Ok(((&input[i1..], state), input[0..i1].to_string()))
            },
            (None, Some(i2)) =>{
                Ok(((&input[i2..], state), input[0..i2].to_string()))
            },
            (None, None) => {
                Err(ParseError::Combinator)
            }
        }
    }
}

pub(crate) fn take_until_either_or_min1(s1: &'static str, s2: &'static str) -> impl Fn(ParseInput) -> ParseResult<String> {
    move |(input, state)| {
        let r1 = input.find(s1);
        let r2 = input.find(s2);
        match (r1, r2) {
            (Some(i1), Some(i2)) => {
                if i1 == 0 || i2 == 0 {
                    Err(ParseError::Combinator)
                } else {
                    Ok(((&input[i1.min(i2)..], state), input[0..i1.min(i2)].to_string()))
                }
            },
            (Some(i1), None) =>{
                if i1 == 0 {
                    Err(ParseError::Combinator)
                } else {
                    Ok(((&input[i1..], state), input[0..i1].to_string()))
                }
            },
            (None, Some(i2)) =>{
                if i2 == 0 {
                    Err(ParseError::Combinator)
                } else {
                    Ok(((&input[i2..], state), input[0..i2].to_string()))
                }
            },
            (None, None) => {
                Err(ParseError::Combinator)
            }
        }
    }
}

<<<<<<< HEAD
/// Take characters from the input while the condition is true.
/// If there is no character that fails the condition,
/// then if the input is empty returns ParseError::Combinator (i.e. no match),
/// otherwise returns the input.
=======

pub(crate) fn take_until_end() -> impl Fn(ParseInput) -> ParseResult<String> {
    move |(input, state)| Ok((("", state), input.to_string()))
}

>>>>>>> e69130ed
pub(crate) fn take_while<F>(condition: F) -> impl Fn(ParseInput) -> ParseResult<String>
//TODO REPLACE WITH ORDINARY TAKE_WHILE
where
    F: Fn(char) -> bool,
{
<<<<<<< HEAD
    move |mut input| match input.clone().position(|c| !condition(c)) {
        None => match input.clone().peekable().peek() {
            Some(_) => {
                let res = (&mut input).collect::<String>();
                Ok((input, res))
            }
            None => Err(ParseError::Combinator),
        },
        Some(0) => Err(ParseError::Combinator),
        Some(pos) => {
            let res = (&mut input).take(pos).collect::<String>();
            Ok((input, res))
        }
    }
}

/// Take characters from the input while the condition is true.
/// If there is no character that fails the condition,
/// then if the input is empty returns ParseError::Combinator (i.e. no match),
/// otherwise returns the input.
pub(crate) fn take_while_m_n<F>(
    min: usize,
    max: usize,
    condition: F,
) -> impl Fn(ParseInput) -> ParseResult<String>
where
    F: Fn(char) -> bool,
{
    move |mut input| match input.clone().position(|c| !condition(c)) {
        None => match input.clone().peekable().peek() {
            Some(_) => {
                let res = (&mut input).take(max).collect::<String>();
                Ok((input, res))
            }
            None => Err(ParseError::Combinator),
        },
        Some(pos) => {
            if pos >= min {
                if pos > max {
                    let res = (&mut input).take(max).collect::<String>();
                    Ok((input, res))
                } else {
                    let res = (&mut input).take(pos).collect::<String>();
                    Ok((input, res))
                }
            } else {
                Err(ParseError::Combinator)
            }
        }
=======
    move |(input, state)| match input.find(|c| !condition(c)) {
        None => Err(ParseError::Combinator),
        Some(0) => Err(ParseError::Combinator),
        Some(pos) => Ok(((&input[pos..], state), input[0..pos].to_string())),
>>>>>>> e69130ed
    }
}

#[cfg(test)]
mod tests {
<<<<<<< HEAD
    use crate::parser::combinators::take::{take_until, take_while};
    use crate::parser::ParseInput;
=======
    use crate::parser::combinators::take::{take_until, take_until_either_or, take_while};
    use crate::parser::{ParseError, ParserState};
>>>>>>> e69130ed

    #[test]
    fn parser_take_until_test1() {
        let testdoc = "<doc>";
        let teststate = ParserState::new(None, None);
        let parse_doc = take_until(">");
        assert_eq!(
            Ok(((">", ParserState::new(None, None)), "<doc".to_string())),
            parse_doc((testdoc, teststate))
        );
    }
    #[test]
    fn parser_take_until1_test2() {
        let testdoc = ParseInput::new("<document");
        let parse_doc = take_until(">");
        assert_eq!(
            Ok((ParseInput::new("<document"), "<document".to_string())),
            parse_doc(testdoc)
        );
    }

    #[test]
    fn parser_take_until_test2() {
        let testdoc = "<doc>";
        let teststate = ParserState::new(None, None);
        let parse_doc = take_until("oc");
        assert_eq!(
            Ok((("oc>", ParserState::new(None, None)), "<d".to_string())),
            parse_doc((testdoc, teststate))
        );
    }

    #[test]
    fn parser_take_until_test3() {
        let testdoc = "<doc>";
        let teststate = ParserState::new(None, None);
        let parse_doc = take_until("doc");
        assert_eq!(
            Ok((("doc>", ParserState::new(None, None)), "<".to_string())),
            parse_doc((testdoc, teststate))
        );
    }

    #[test]
    fn parser_take_while_test1() {
        let testdoc = "AAAAABCCCCC";
        let teststate = ParserState::new(None, None);
        let parse_doc = take_while(|c| c != 'B');
        assert_eq!(
            Ok((
                ("BCCCCC", ParserState::new(None, None)),
                "AAAAA".to_string()
            )),
            parse_doc((testdoc, teststate))
        );
    }

    #[test]
    fn parser_take_while_test2() {
        let testdoc = "ABCDEFGH";
        let teststate = ParserState::new(None, None);
        let parse_doc = take_while(|c| c != 'B' && c != 'C');
        assert_eq!(
            Ok((("BCDEFGH", ParserState::new(None, None)), "A".to_string())),
            parse_doc((testdoc, teststate))
        );
    }

    #[test]
    fn parser_take_while_test3() {
        let testdoc = "v1\"></doc>";
        let teststate = ParserState::new(None, None);
        let parse_doc = take_while(|c| c != '&' && c != '"');
        assert_eq!(
            Ok((
                ("\"></doc>", ParserState::new(None, None)),
                "v1".to_string()
            )),
            parse_doc((testdoc, teststate))
        );
    }

    #[test]
    fn parser_take_until_either_or1() {
        let testdoc = "ABCDEFGH";
        let teststate = ParserState::new(None, None);
        let parse_doc = take_until_either_or("DE","FG");
        assert_eq!(
            Ok((
                ("DEFGH", ParserState::new(None, None)),
                "ABC".to_string()
            )),
            parse_doc((testdoc, teststate))
        );
    }

    #[test]
    fn parser_take_until_either_or2() {
        let testdoc = "ABCDEFGH";
        let teststate = ParserState::new(None, None);
        let parse_doc = take_until_either_or("AA","BB");
        assert_eq!(
            Err(ParseError::Combinator),
            parse_doc((testdoc, teststate))
        );
    }

    #[test]
    fn parser_take_until_either_or3() {
        let testdoc = "ABCDEFGH";
        let teststate = ParserState::new(None, None);
        let parse_doc = take_until_either_or("EF","FF");
        assert_eq!(
            Ok((
                ("EFGH", ParserState::new(None, None)),
                "ABCD".to_string()
            )),
            parse_doc((testdoc, teststate))
        );
    }

    #[test]
    fn parser_take_until_either_or4() {
        let testdoc = "ABCDEFGH";
        let teststate = ParserState::new(None, None);
        let parse_doc = take_until_either_or("ABD","GH");
        assert_eq!(
            Ok((
                ("GH", ParserState::new(None, None)),
                "ABCDEF".to_string()
            )),
            parse_doc((testdoc, teststate))
        );
    }

    #[test]
    fn parser_take_until_either_or5() {
        let testdoc = "ABCDEFGH";
        let teststate = ParserState::new(None, None);
        let parse_doc = take_until_either_or("BC","BC");
        assert_eq!(
            Ok((
                ("BCDEFGH", ParserState::new(None, None)),
                "A".to_string()
            )),
            parse_doc((testdoc, teststate))
        );
    }

    #[test]
    fn parser_take_while_test1() {
        let testdoc = ParseInput::new("<doc>");
        let parse_doc = take_while(|c| c != '>');
        assert_eq!(
            Ok((ParseInput::new("<doc>"), "<doc".to_string())),
            parse_doc(testdoc)
        );
    }
    #[test]
    fn parser_take_while_test2() {
        let testdoc = ParseInput::new("<document");
        let parse_doc = take_while(|c| c != '>');
        assert_eq!(
            Ok((ParseInput::new("<document"), "<document".to_string())),
            parse_doc(testdoc)
        );
    }
}<|MERGE_RESOLUTION|>--- conflicted
+++ resolved
@@ -10,29 +10,10 @@
     }
 }
 
-<<<<<<< HEAD
-/// Take all characters up to the search character.
-/// If the search character is not found, then if there is no more input return ParseError::Combinator (i.e. no match).
-/// Otherwise return the remaining input.
-fn take_until1(ch: char) -> impl Fn(ParseInput) -> ParseResult<String> {
-    move |mut input| match input.clone().position(|c| c == ch) {
-        None => match input.clone().peekable().peek() {
-            Some(_) => {
-                let res = (&mut input).collect::<String>();
-                Ok((input, res))
-            }
-            None => Err(ParseError::Combinator),
-        },
-        Some(pos) => {
-            let res = (&mut input).take(pos).collect::<String>();
-            Ok((input, res))
-        }
-=======
 pub(crate) fn take_until(s: &'static str) -> impl Fn(ParseInput) -> ParseResult<String> {
     move |(input, state)| match input.find(s) {
         None => Err(ParseError::Combinator),
         Some(ind) => Ok(((&input[ind..], state), input[0..ind].to_string())),
->>>>>>> e69130ed
     }
 }
 
@@ -90,37 +71,24 @@
     }
 }
 
-<<<<<<< HEAD
+
+pub(crate) fn take_until_end() -> impl Fn(ParseInput) -> ParseResult<String> {
+    move |(input, state)| Ok((("", state), input.to_string()))
+}
+
 /// Take characters from the input while the condition is true.
 /// If there is no character that fails the condition,
 /// then if the input is empty returns ParseError::Combinator (i.e. no match),
 /// otherwise returns the input.
-=======
-
-pub(crate) fn take_until_end() -> impl Fn(ParseInput) -> ParseResult<String> {
-    move |(input, state)| Ok((("", state), input.to_string()))
-}
-
->>>>>>> e69130ed
 pub(crate) fn take_while<F>(condition: F) -> impl Fn(ParseInput) -> ParseResult<String>
 //TODO REPLACE WITH ORDINARY TAKE_WHILE
 where
     F: Fn(char) -> bool,
 {
-<<<<<<< HEAD
-    move |mut input| match input.clone().position(|c| !condition(c)) {
-        None => match input.clone().peekable().peek() {
-            Some(_) => {
-                let res = (&mut input).collect::<String>();
-                Ok((input, res))
-            }
-            None => Err(ParseError::Combinator),
-        },
+    move |(input, state)| match input.find(|c| !condition(c)) {
+        None => Err(ParseError::Combinator),
         Some(0) => Err(ParseError::Combinator),
-        Some(pos) => {
-            let res = (&mut input).take(pos).collect::<String>();
-            Ok((input, res))
-        }
+        Some(pos) => Ok(((&input[pos..], state), input[0..pos].to_string())),
     }
 }
 
@@ -133,48 +101,37 @@
     max: usize,
     condition: F,
 ) -> impl Fn(ParseInput) -> ParseResult<String>
-where
-    F: Fn(char) -> bool,
+    where
+        F: Fn(char) -> bool,
 {
-    move |mut input| match input.clone().position(|c| !condition(c)) {
-        None => match input.clone().peekable().peek() {
-            Some(_) => {
-                let res = (&mut input).take(max).collect::<String>();
-                Ok((input, res))
-            }
-            None => Err(ParseError::Combinator),
-        },
-        Some(pos) => {
-            if pos >= min {
-                if pos > max {
-                    let res = (&mut input).take(max).collect::<String>();
-                    Ok((input, res))
-                } else {
-                    let res = (&mut input).take(pos).collect::<String>();
-                    Ok((input, res))
-                }
-            } else {
-                Err(ParseError::Combinator)
+    move |(input, state)| {
+        match input.find(|c| !condition(c)) {
+            None => {
+                if input.is_empty() {
+                    Err(ParseError::Combinator)
+                } else {
+                    Ok(((&input[max..], state), input[0..max].to_string()))
+                }
+            },
+            Some(pos) => {
+                if pos >= min {
+                    if pos > max {
+                        Ok(((&input[max..], state), input[0..max].to_string()))
+                    } else {
+                        Ok(((&input[pos..], state), input[0..pos].to_string()))
+                    }
+                } else {
+                    Err(ParseError::Combinator)
+                }
             }
         }
-=======
-    move |(input, state)| match input.find(|c| !condition(c)) {
-        None => Err(ParseError::Combinator),
-        Some(0) => Err(ParseError::Combinator),
-        Some(pos) => Ok(((&input[pos..], state), input[0..pos].to_string())),
->>>>>>> e69130ed
     }
 }
 
 #[cfg(test)]
 mod tests {
-<<<<<<< HEAD
-    use crate::parser::combinators::take::{take_until, take_while};
-    use crate::parser::ParseInput;
-=======
-    use crate::parser::combinators::take::{take_until, take_until_either_or, take_while};
+    use crate::parser::combinators::take::{take_until, take_until_either_or, take_while, take_while_m_n};
     use crate::parser::{ParseError, ParserState};
->>>>>>> e69130ed
 
     #[test]
     fn parser_take_until_test1() {
@@ -188,11 +145,12 @@
     }
     #[test]
     fn parser_take_until1_test2() {
-        let testdoc = ParseInput::new("<document");
+        let testdoc = "<document";
+        let teststate = ParserState::new(None, None);
         let parse_doc = take_until(">");
         assert_eq!(
-            Ok((ParseInput::new("<document"), "<document".to_string())),
-            parse_doc(testdoc)
+            Ok((("<document", ParserState::new(None, None)), "<document".to_string())),
+            parse_doc((testdoc, teststate))
         );
     }
 
@@ -325,21 +283,26 @@
     }
 
     #[test]
-    fn parser_take_while_test1() {
-        let testdoc = ParseInput::new("<doc>");
-        let parse_doc = take_while(|c| c != '>');
-        assert_eq!(
-            Ok((ParseInput::new("<doc>"), "<doc".to_string())),
-            parse_doc(testdoc)
-        );
-    }
-    #[test]
-    fn parser_take_while_test2() {
-        let testdoc = ParseInput::new("<document");
-        let parse_doc = take_while(|c| c != '>');
-        assert_eq!(
-            Ok((ParseInput::new("<document"), "<document".to_string())),
-            parse_doc(testdoc)
+    fn parser_take_while_m_n_1() {
+        let testdoc = "ABCDEFGH";
+        let teststate = ParserState::new(None, None);
+        let parse_doc = take_while_m_n(2,4, |c| c.is_uppercase());
+        assert_eq!(
+            Ok((
+                ("EFGH", ParserState::new(None, None)),
+                "ABCD".to_string()
+            )),
+            parse_doc((testdoc, teststate))
+        );
+    }
+    #[test]
+    fn parser_take_while_m_n_2() {
+        let testdoc = "ABCDEFGH";
+        let teststate = ParserState::new(None, None);
+        let parse_doc = take_while_m_n(2,4, |c| c.is_lowercase());
+        assert_eq!(
+            Err(ParseError::Combinator),
+            parse_doc((testdoc, teststate))
         );
     }
 }
pub(crate) mod alt;
pub(crate) mod delimited;
pub(crate) mod list;
pub(crate) mod many;
pub(crate) mod map;
pub(crate) mod pair;
pub(crate) mod tag;
pub(crate) mod take;
pub(crate) mod tuple;

//pub(crate) mod expander;
pub(crate) mod opt;
pub(crate) mod value;
<<<<<<< HEAD
pub(crate) mod whitespace;

pub(crate) mod debug;
=======
pub(crate) mod wellformed;
pub(crate) mod whitespace;
>>>>>>> e69130ed
<|MERGE_RESOLUTION|>--- conflicted
+++ resolved
@@ -11,11 +11,7 @@
 //pub(crate) mod expander;
 pub(crate) mod opt;
 pub(crate) mod value;
-<<<<<<< HEAD
+pub(crate) mod wellformed;
 pub(crate) mod whitespace;
 
-pub(crate) mod debug;
-=======
-pub(crate) mod wellformed;
-pub(crate) mod whitespace;
->>>>>>> e69130ed
+pub(crate) mod debug;